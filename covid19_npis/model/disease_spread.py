--- conflicted
+++ resolved
@@ -84,11 +84,7 @@
     return g
 
 
-<<<<<<< HEAD
-def InfectionModel(I_0, R, C, g, N):
-=======
 def InfectionModel(N, I_0, R_T, C, g ,l=16):
->>>>>>> 96dcc07a
     r"""
     .. math::
 
@@ -108,12 +104,12 @@
         Initial number of infectious.
     R_T:
         Reproduction number matrix. (time x country x age_group) 
-    C:
-        inter-age-group Contact-Matrix (see 8)
     g:
         Generation interval
     N:
         Initial population
+    C:
+        inter-age-group Contact-Matrix (see 8)
     l: number, optional
         Length of generation interval i.e :math:`t` in the formula above
 
@@ -149,12 +145,8 @@
     """
 
     # Normalize
-<<<<<<< HEAD
-    g_prob = tf.math.l2_normalize(g.prob(tf.range(0, l)))
-=======
     g_p = g.prob(tf.range(1e-12,l+1e-12,dtype=g.dtype)) # shift range by 1e-12 to allow distributions which are undefined for \tau = 0
     g_p /= tf_sum(g_p)
->>>>>>> 96dcc07a
 
     def new_infectious_cases_next_day(a, R_t):
         # Unpack a:
