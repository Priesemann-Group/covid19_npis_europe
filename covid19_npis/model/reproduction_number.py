--- conflicted
+++ resolved
@@ -18,31 +18,17 @@
 
         Parameters
         ----------
-<<<<<<< HEAD
-        date_loc:
-            Prior location parameter for the date of the change point
-        prior_date_scale:
-            Prior scale parameter for the date of the change point
-        gamma_max:
-            Maximum value the logistic function gamma_t should converge to
-
-        TODO
-        ----
-        - Documentation
-        - implement name
-=======
         name: str
             Name of the change point, get passed to the pymc4 distribution for the date.
 
         date_loc : number
-            Prior for the location of the date for the change point.
+            Prior for the location of the date of the change point.
 
         date_scale : number
-            Prior for the scale of the date for the change point.
+            Prior for the scale of the date of the change point.
 
         gamma_max : number
-            Maximum gamma value for the change point. [-1,1]
->>>>>>> 5200ac99
+            Maximum gamma value for the change point, i.e the value the logistic function gamma_t converges to. [-1,1]
     """
 
     def __init__(self, name, date_loc, date_scale, gamma_max):
@@ -75,8 +61,8 @@
         Parameters
         ----------
         name: str
-            Name of the intervention, get passed to the pymc4 functions with suffix '_length' or 
-            '_alpha'. 
+            Name of the intervention, get passed to the pymc4 functions with suffix '_length' or
+            '_alpha'.
 
         length_loc:
             Prior for the location of the length. Set to one overarching value for all
@@ -93,19 +79,8 @@
             Prior for the scale of the effectivity for the intervention.
 
         change_points: dict, optional
-<<<<<<< HEAD
-            Constructs Change_point objects from the dict TODO: think about that a bit more.
-            |default| None
-
-
-        TODO
-        ----
-        - implement name
-        - method to add an change point
-=======
             Constructs Change_points object from the dict TODO: think about that a bit more.
             |default| :code:`None`
->>>>>>> 5200ac99
     """
 
     def __init__(
