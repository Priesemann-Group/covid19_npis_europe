--- conflicted
+++ resolved
@@ -54,7 +54,7 @@
         transform=transformations.Log(reinterpreted_batch_ndims=2),
     )
     I_0 = tf.clip_by_value(I_0, 1e-9, 1e10)
-    log.info(f"I_0:\n{I_0} {type(I_0)}")
+    log.info(f"I_0:\n{I_0}")
 
     # Create Reproduction Number for every age group
     R = yield pm.LogNormal(
@@ -70,7 +70,7 @@
         [R] * 50
     )  # R_t has dimensions time x batch_dims x num_countries x num_age_groups
 
-    log.info(f"R:\n{R_t.shape} {type(R_t)}")
+    log.info(f"R:\n{R_t.shape}")
 
     # Create Contact matrix
 
@@ -78,27 +78,26 @@
     C = yield pm.LKJCholesky(
         name=config.distributions["C"]["name"],
         dimension=num_age_groups,
-        concentration=tf.constant(2.),  # eta
+        concentration=2,  # eta
         conditionally_independent=True,
         event_stack=num_countries
         # event_stack = num_countries,
         # batch_stack=batch_stack
     )  # dimensions: batch_dims x num_countries x num_age_groups x num_age_groups
     C = tf.einsum("...ab,...ba->...ab", C, C)
-    #C = tf.eye(num_age_groups)
 
-    log.info(f"C:\n{C} {type(C)}")
+    log.info(f"C:\n{C}")
     # C, norm = tf.linalg.normalize(C, 1)
     # log.info(f"C:\n{C.shape}\n{C}")
 
     g_p = yield covid19_npis.model.construct_generation_interval()
 
-    log.info(f"g_p:\n{g_p} {type(g_p)}")
+    log.info(f"g_p:\n{g_p}")
 
     # Create N tensor (vector) should be done earlier in the real model
     N = tf.convert_to_tensor([10e5, 10e5, 10e5, 10e5] * 2)
     N = tf.reshape(N, (num_countries, num_age_groups))
-    log.info(f"N:\n{N} {type(N)}")
+    log.info(f"N:\n{N}")
     new_cases = covid19_npis.model.InfectionModel(
         N=N, I_0=I_0, R_t=R_t, C=C, g_p=g_p  # default valueOp:AddV2
     )
@@ -146,17 +145,6 @@
 
 # a = pm.sample_prior_predictive(test_model(data), sample_shape=1000, use_auto_batching=False)
 begin_time = time.time()
-<<<<<<< HEAD
-trace = pm.sample(
-    test_model(config),
-    num_samples=50,
-    burn_in=50,
-    use_auto_batching=False,
-    num_chains=3,
-    xla=True,
-)
-#benchmark(test_model(config), only_xla=False, iters=3, num_chains=(2,20,50), parallelize=True, n_evals=100)
-=======
 # trace = pm.sample(
 #    test_model(config),
 #    num_samples=50,
@@ -173,7 +161,6 @@
     parallelize=True,
     n_evals=100,
 )
->>>>>>> 509e44ce
 end_time = time.time()
 print("running time: {:.1f}s".format(end_time - begin_time))
 
