--- conflicted
+++ resolved
@@ -20,10 +20,8 @@
 #    stack_height_limit=30, path_length_limit=50
 # )
 
-tf.config.threading.set_inter_op_parallelism_threads(1)
-tf.config.threading.set_intra_op_parallelism_threads(1)
-
-#os.environ['XLA_FLAGS']="--xla_force_host_platform_device_count=4"
+tf.config.threading.set_inter_op_parallelism_threads(2)
+tf.config.threading.set_intra_op_parallelism_threads(2)
 
 """ # Data Retrieval
     Retries some dum)my/test data
@@ -104,22 +102,7 @@
 
     new_cases = tf.clip_by_value(new_cases, 1e-7, 1e9)
 
-<<<<<<< HEAD
-    def convert(mu, var):
-        r = 1 / var
-        p = mu / (mu + r)
-        return r, p
-
-    r, p = convert(new_cases, 0.2)
-
-    log.info(f"r:{r}")
-    log.info(f"p:{p}")
-    log.info(f"data:{data.shape}")
-
-    sigma = yield pm.HalfCauchy(name="scale_likelihood", scale=50)
-=======
     sigma = yield pm.HalfCauchy(name=config.distributions["sigma"]["name"], scale=50)
->>>>>>> 4aa9c7b9
     for i in range(3):
         sigma = tf.expand_dims(sigma, axis=-1)
 
@@ -143,22 +126,35 @@
     log.info(f"r:{r}")
     log.info(f"p:{p}")
     log.info(f"data:{data.shape}")
+
+    sigma = yield pm.HalfCauchy(name="scale_likelihood", scale=50)
+    for i in range(3):
+        sigma = tf.expand_dims(sigma, axis=-1)
+
+    likelihood = yield pm.StudentT(
     likelihood = yield pm.NegativeBinomial(
-       name="like",
-       total_count=r,
-       probs=p,
-       observed=data.astype("float32"),
-       allow_nan_stats=True,
-       reinterpreted_batch_ndims=3
+        name="like",
+        loc=new_cases,
+        scale=sigma * tf.sqrt(new_cases) + 1,
+        df=4,
+        observed=data.astype("float32"),
+        reinterpreted_batch_ndims=3,
     )
-    """
+
+    # likelihood = yield pm.NegativeBinomial(
+    #    name="like",
+    #    total_count=r,
+    #    probs=p,
+    #    observed=data.astype("float32"),
+    #    allow_nan_stats=True,
+    #    reinterpreted_batch_ndims=3
+    # )
 
     return likelihood
 
 
 # a = pm.sample_prior_predictive(test_model(data), sample_shape=1000, use_auto_batching=False)
 begin_time = time.time()
-<<<<<<< HEAD
 #trace = pm.sample(
 #    test_model(data),
 #    num_samples=10,
@@ -168,15 +164,5 @@
 #    xla=False,
 #)
 benchmark(test_model(data), only_xla=True, iters=50)
-=======
-trace = pm.sample(
-    test_model(config),
-    num_samples=50,
-    burn_in=50,
-    use_auto_batching=False,
-    num_chains=2,
-    xla=True,
-)
->>>>>>> 4aa9c7b9
 end_time = time.time()
 print("running time: {:.1f}s".format(end_time - begin_time))